--- conflicted
+++ resolved
@@ -61,11 +61,6 @@
 import static org.apache.dubbo.config.spring.util.AnnotationUtils.getMergedAttributes;
 import static org.springframework.core.BridgeMethodResolver.findBridgedMethod;
 import static org.springframework.core.BridgeMethodResolver.isVisibilityBridgeMethodPair;
-<<<<<<< HEAD
-import static org.springframework.core.annotation.AnnotatedElementUtils.findMergedAnnotation;
-import static org.springframework.core.annotation.AnnotatedElementUtils.getMergedAnnotation;
-=======
->>>>>>> 5d82371e
 
 /**
  * Abstract generic {@link BeanPostProcessor} implementation for customized annotation that annotated injected-object.
@@ -172,11 +167,7 @@
 
         ReflectionUtils.doWithFields(beanClass, field -> {
 
-<<<<<<< HEAD
-            A annotation = getMergedAnnotation(field, getAnnotationType());
-=======
             for (Class<? extends Annotation> annotationType : getAnnotationTypes()) {
->>>>>>> 5d82371e
 
                 AnnotationAttributes attributes = getMergedAttributes(field, annotationType, getEnvironment(), true);
 
@@ -216,10 +207,6 @@
                 return;
             }
 
-<<<<<<< HEAD
-            A annotation = findMergedAnnotation(bridgedMethod, getAnnotationType());
-=======
->>>>>>> 5d82371e
 
             for (Class<? extends Annotation> annotationType : getAnnotationTypes()) {
 
